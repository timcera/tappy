--- conflicted
+++ resolved
@@ -514,19 +514,11 @@
         sys.argv[1:], "hvd", ["help", "version", "debug", "bb="]
     )
     for opt in opts:
-<<<<<<< HEAD
-        if opt[0] == "-h" or opt[0] == "--help":
-            print(f"{modname}: version={__version__}")
-            usage()
-            sys.exit(0)
-        elif opt[0] == "-v" or opt[0] == "--version":
-=======
         if opt[0] in ["-h", "--help"]:
             print(f"{modname}: version={__version__}")
             usage()
             sys.exit(0)
         elif opt[0] in ["-v", "--version"]:
->>>>>>> 05a498ea
             print(f"{modname}: version={__version__}")
             sys.exit(0)
         elif opt[0] in ["-d", "--debug"]:
